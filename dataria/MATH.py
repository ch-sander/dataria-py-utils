--- conflicted
+++ resolved
@@ -17,7 +17,6 @@
     This function calculates Pearson correlations, handles dummy encoding for categorical data, supports SPARQL-based data retrieval, and can generate a heatmap of the results.
 
     Args:
-<<<<<<< HEAD
         df (pd.DataFrame, optional): The input DataFrame. If not provided, SPARQL must be used.
         endpoint_url (str, optional): SPARQL endpoint URL.
         query (str, optional): SPARQL query string.
@@ -29,20 +28,6 @@
         heatmap (bool, optional): Whether to generate a heatmap. Default is True.
         heatmap_kwargs (dict, optional): Additional kwargs passed to the heatmap function.
         save_PNG (bool, optional): Whether to save the heatmap as a PNG file.
-=======
-        df (pd.DataFrame): The input DataFrame containing the data.
-        endpoint_url (str): The SPARQL endpoint URL to query. Ignored if df or gdf are defined.
-        query (str): The SPARQL query to be executed. Ignored if df or gdf are defined.
-        col1 (str): The name of the first column.
-        col2 (str): The name of the second column.
-        sep (str, optional): Separator for string columns (default: ',').
-        edges (int, optional): Number of top and bottom rows to return from the correlation DataFrame. Default is 0 (no truncation).
-        csv_filename (str, optional): The filename for saving the CSV file.
-        heatmap (bool, optional): If True, plots a heatmap of correlations. Default is True.
-        heatmap_kwargs (dict, optional): Additional arguments for the heatmap plot.
-        save_PNG (bool, optional): If True, saves the correlation heatmap as a PNG file. Default is True.
-        verbose (bool, optional): If True, prints dataframe insights.
->>>>>>> 41a0500a
 
     Returns:
         pd.DataFrame: A DataFrame containing correlation values and p-values.
@@ -223,7 +208,6 @@
     Useful for visualizing overlapping categories or tag combinations. Data can be provided via SPARQL or directly as a DataFrame.
 
     Args:
-<<<<<<< HEAD
         df (pd.DataFrame, optional): Input DataFrame.
         endpoint_url (str, optional): SPARQL endpoint URL.
         query (str, optional): SPARQL query.
@@ -235,19 +219,6 @@
         png_filename (str): File path to save the UpSet plot as PNG.
         **upset_kwargs: Additional arguments for `up.UpSet()`.
 
-=======
-        df (pd.DataFrame): Input DataFrame with two columns (item, sets).
-        endpoint_url (str): SPARQL endpoint URL (ignored if df is provided).
-        query (str): SPARQL query to fetch data (ignored if df is provided).
-        col_item (str): Column name for the item (default: "item").
-        col_sets (str): Column name for the sets (default: "set").
-        sep (str): Separator used in the 'sets' column (default: ',').
-        csv_filename (str): Filename for saving the CSV file.
-        plot_upset (bool): If True, generates an UpSet plot.
-        png_filename (str): Filename for saving the PNG file.
-        verbose (bool, optional): If True, prints dataframe insights.
-        **upset_kwargs: Additional keyword arguments passed to up.UpSet()
->>>>>>> 41a0500a
     Returns:
         pd.DataFrame: The transformed DataFrame (one-hot encoded for sets).
     """
@@ -290,7 +261,6 @@
     Supports optional grouping, label filtering, and aggregation of match statistics.
 
     Args:
-<<<<<<< HEAD
         df1 (pd.DataFrame, optional): First DataFrame.
         df2 (pd.DataFrame, optional): Second DataFrame. If not provided, df1 is used.
         endpoint_url (str, optional): SPARQL endpoint.
@@ -302,20 +272,6 @@
         match_all (bool): If True, only include groups where all scores exceed the threshold.
         unique_rows (bool): If True, suppress duplicate pairings.
         csv_filename (str): File path to save the results.
-=======
-        df1 (pd.DataFrame): The input DataFrame containing the data.
-        df2 (pd.DataFrame): The input DataFrame containing the data.
-        endpoint_url (str): The SPARQL endpoint URL to query. Ignored if df or gdf are defined.
-        query (str): The SPARQL query to be executed. Ignored if df or gdf are defined.
-        grouping_var (str, optional): The name of column to aggregate on.
-        label_var (str, optional): The name of the column to match on.
-        element_var (str): The name of the column to compare.
-        threshold (int): The threshold for fuzzy compare.
-        match_all (bool, optional): If True, only return grouped results for a full match accross all elements.
-        unique_rows (bool, optional): If True, only return one row per hit.
-        csv_filename (str, optional): The filename for saving the CSV file. Default is "comparison.csv".
-        verbose (bool, optional): If True, prints dataframe insights.
->>>>>>> 41a0500a
 
     Returns:
         pd.DataFrame: Aggregated match statistics between df1 and df2 (or within df1).
